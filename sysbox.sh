#!/usr/bin/env bash

source ./shared.sh

# Install Go if not available
install_go() {
  local go_version="1.22.6"
  local arch="amd64"

  if [ "$(uname -m)" = "aarch64" ]; then
    arch="arm64"
  fi

  printf "${GREEN}Installing Go ${go_version}\n"
  local go_tar="go${go_version}.linux-${arch}.tar.gz"

  # Download Go
  if ! curl -fsSL "https://go.dev/dl/${go_tar}" -o "${go_tar}"; then
    printf "${RED}Failed to download Go\n"
    exit 1
  fi

  # Install Go
  if ! sudo tar -C /usr/local -xzf "${go_tar}"; then
    printf "${RED}Failed to install Go\n"
    exit 1
  fi

  # Clean up
  rm -f "${go_tar}"

  # Add Go to PATH for this session
  export PATH=$PATH:/usr/local/go/bin
  export GOPATH=$HOME/go

  printf "${GREEN}Go ${go_version} installed successfully\n"
}

# Install additional dependencies
install_dependencies() {
  printf "${GREEN}Installing additional dependencies\n"

  # Install protobuf compiler and pkg-config
  if ! command -v protoc &> /dev/null || ! command -v pkg-config &> /dev/null; then
    printf "${GREEN}Installing build dependencies\n"
    if command -v apt-get &> /dev/null; then
      sudo apt-get update
      sudo apt-get install -y protobuf-compiler pkg-config libseccomp-dev
    else
      printf "${YELLOW}Please install protobuf-compiler, pkg-config, and libseccomp-dev manually\n"
    fi
  fi

  # Install Go protobuf plugin
  if ! command -v protoc-gen-go &> /dev/null; then
    printf "${GREEN}Installing Go protobuf plugin\n"
    go install github.com/golang/protobuf/protoc-gen-go@latest
    export PATH=$PATH:$GOPATH/bin
  fi
}

# Check for required dependencies
check_dependencies() {
  local missing_deps=()

  if ! command -v git &> /dev/null; then
    missing_deps+=("git")
  fi

  if ! command -v make &> /dev/null; then
    missing_deps+=("make")
  fi

  if ! command -v gcc &> /dev/null; then
    missing_deps+=("gcc")
  fi

  # Check for Go, install if missing
  if ! command -v go &> /dev/null && [ ! -f /usr/local/go/bin/go ]; then
    printf "${YELLOW}Go not found, installing...\n"
    install_go
  elif [ -f /usr/local/go/bin/go ]; then
    # Go is installed but not in PATH
    export PATH=$PATH:/usr/local/go/bin
    export GOPATH=$HOME/go
  fi

  # Check again after potential installation
  if ! command -v go &> /dev/null; then
    missing_deps+=("go")
  fi

  if [ ${#missing_deps[@]} -ne 0 ]; then
    printf "${RED}Missing required dependencies: %s\n" "${missing_deps[*]}"
    printf "${YELLOW}Please install the missing dependencies and try again.\n"
    printf "${YELLOW}On Ubuntu/Debian: sudo apt-get install git make build-essential\n"
    exit 1
  fi

  # Install additional dependencies
  install_dependencies

  # Display versions for debugging
  printf "${GREEN}Dependencies check passed:\n"
  printf "${GREEN}  Git: $(git --version)\n"
  printf "${GREEN}  Make: $(make --version | head -1)\n"
  printf "${GREEN}  Go: $(go version)\n"
  printf "${GREEN}  GCC: $(gcc --version | head -1)\n"
  if command -v protoc &> /dev/null; then
    printf "${GREEN}  Protoc: $(protoc --version)\n"
  fi
}

if [ -n "$SYSBOX_VERSION" ]; then
  latest_version="$SYSBOX_VERSION"
else
  # Get the latest version from GitHub API
  printf "${GREEN}Checking for latest version from GitHub API\n"
  latest_version=$(curl -s "https://api.github.com/repos/nestybox/sysbox/releases/latest" | jq -r '.tag_name' | sed 's/^v//')
  
  if [ -z "$latest_version" ] || [ "$latest_version" == "null" ]; then
    printf "${YELLOW}Failed to get latest version from GitHub API, falling back to default version\n"
    latest_version="0.6.7"
  fi
fi

printf "${GREEN}Using version %s\n" "$latest_version"

# Check dependencies before proceeding (unless SKIP_DEPS is set)
if [ "${SKIP_DEPS:-false}" != "true" ]; then
  check_dependencies
fi

FORCE=${FORCE:-false}

if [ -d sysbox-"$latest_version" ]; then
  if [ "$FORCE" == "false" ]; then
    printf "${RED}Version already exists\n"
    exit 0
  fi
  printf "${YELLOW}Version exists but FORCE was set, removing existing version\n"
  rm -Rf sysbox-"$latest_version"
fi

mkdir -p sysbox-"$latest_version"
pushd sysbox-"$latest_version" > /dev/null || exit 1
createDirs

# Create additional directories
printf "${GREEN}Creating directories\n"
mkdir -p usr/local/bin
mkdir -p usr/local/lib/systemd/system
mkdir -p usr/local/lib/systemd/system/multi-user.target.d
mkdir -p usr/local/share/doc/sysbox
mkdir -p usr/local/etc/sysctl.d
mkdir -p usr/local/lib/modules-load.d
popd || exit 1

# Clone and build Sysbox from source
printf "${GREEN}Cloning and building Sysbox\n"

# Set up Go environment
export PATH=$PATH:/usr/local/go/bin
export GOPATH=$HOME/go
export GOCACHE=$HOME/.cache/go-build
mkdir -p "$GOPATH" "$GOCACHE"

# Clone the repository directly into the sysext directory
printf "${GREEN}Cloning Sysbox repository\n"
<<<<<<< HEAD
=======
pushd sysbox-"$latest_version" > /dev/null || exit 1
>>>>>>> 2a1c13bf
if ! git clone --recursive --branch "v${latest_version}" https://github.com/nestybox/sysbox.git build; then
  printf "${RED}Failed to clone Sysbox repository\n"
  exit 1
fi
pushd build || exit 1

# Build Sysbox components using the simple build targets
printf "${GREEN}Building Sysbox components (this may take several minutes)\n"

# Build sysbox-runc first
printf "${GREEN}Building sysbox-runc\n"
if ! make sysbox-runc-static; then
  printf "${RED}Failed to build sysbox-runc\n"
  exit 1
fi

# Build sysbox-fs
printf "${GREEN}Building sysbox-fs\n"
if ! make sysbox-fs-static; then
  printf "${RED}Failed to build sysbox-fs\n"
  exit 1
fi

# Build sysbox-mgr
printf "${GREEN}Building sysbox-mgr\n"
if ! make sysbox-mgr-static; then
  printf "${RED}Failed to build sysbox-mgr\n"
  exit 1
fi

arch="amd64"

if [ "$(uname -m)" = "aarch64" ]; then
  arch="arm64"
fi

# Copy binaries to the system extension directory
printf "${GREEN}Copying binaries to system extension\n"
cp "sysbox-fs/build/${arch}/sysbox-fs" "../usr/local/bin/" || {
  printf "${RED}Failed to copy sysbox-fs binary\n"
  exit 1
}
cp "sysbox-mgr/build/${arch}/sysbox-mgr" "../usr/local/bin/" || {
  printf "${RED}Failed to copy sysbox-mgr binary\n"
  exit 1
}
cp "sysbox-runc/build/${arch}/sysbox-runc" "../usr/local/bin/" || {
  printf "${RED}Failed to copy sysbox-runc binary\n"
  exit 1
}

# Go back to the sysext directory
popd || exit 1

# Create the main sysbox wrapper script
cat > "usr/local/bin/sysbox" << 'EOF'
#!/bin/bash
# Sysbox wrapper script
exec /usr/local/bin/sysbox-runc "$@"
EOF
chmod +x "usr/local/bin/sysbox"

# Copy systemd service files
printf "${GREEN}Copying systemd service files\n"
cp ../services/sysbox-fs.service usr/local/lib/systemd/system/
cp ../services/sysbox-mgr.service usr/local/lib/systemd/system/
cp ../services/sysbox.service usr/local/lib/systemd/system/

# Create systemd target configuration to enable and start the services
cat > "usr/local/lib/systemd/system/multi-user.target.d/10-sysbox-service.conf" << 'EOF'
[Unit]
Requires=sysbox.service
After=sysbox.service
EOF

# Create the sysctl configuration for Sysbox
printf "${GREEN}Creating sysctl configuration\n"
cat > "usr/local/etc/sysctl.d/99-sysbox-sysctl.conf" << 'EOF'
# Sysbox sysctl settings

# Enable unprivileged user namespaces
kernel.unprivileged_userns_clone = 1

# Increase the number of user namespaces
user.max_user_namespaces = 65536

# Increase the number of PID namespaces
kernel.pid_max = 4194304

# Enable memory overcommit
vm.overcommit_memory = 1

# Increase the maximum number of memory map areas a process may have
vm.max_map_count = 262144

# Increase the maximum number of open files
fs.file-max = 1048576

# Increase the maximum number of inotify watches
fs.inotify.max_user_watches = 1048576
fs.inotify.max_user_instances = 1024

# Enable IP forwarding
net.ipv4.ip_forward = 1
net.ipv6.conf.all.forwarding = 1

# Enable bridge netfilter
net.bridge.bridge-nf-call-iptables = 1
net.bridge.bridge-nf-call-ip6tables = 1
EOF

# Create modules-load configuration
printf "${GREEN}Creating modules-load configuration\n"
cat > "usr/local/lib/modules-load.d/sysbox.conf" << 'EOF'
# Sysbox required kernel modules
br_netfilter
overlay
EOF

# Copy documentation
printf "${GREEN}Copying documentation\n"
if [ -f "build/README.md" ]; then
  cp "build/README.md" "usr/local/share/doc/sysbox/"
fi

if [ -f "build/LICENSE" ]; then
  cp "build/LICENSE" "usr/local/share/doc/sysbox/"
fi

# Clean up build directory
rm -Rf "build"

# Define service mappings for GitHub Actions workflow
defineServiceMappings "sysbox.service sysbox-fs.service sysbox-mgr.service"

# Create extension release
printf "${GREEN}Creating extension release\n"
createExtensionRelease sysbox-"$latest_version" true
find . -type d -empty -delete

# go back to the root dir
popd || exit 1

if [ "${PUSH}" != false ]; then
  buildAndPush sysbox-"$latest_version"
fi

if [ "${KEEP_FILES}" == "false" ]; then
  rm -Rf sysbox-"$latest_version"
fi

printf "${GREEN}Done\n"<|MERGE_RESOLUTION|>--- conflicted
+++ resolved
@@ -167,10 +167,7 @@
 
 # Clone the repository directly into the sysext directory
 printf "${GREEN}Cloning Sysbox repository\n"
-<<<<<<< HEAD
-=======
 pushd sysbox-"$latest_version" > /dev/null || exit 1
->>>>>>> 2a1c13bf
 if ! git clone --recursive --branch "v${latest_version}" https://github.com/nestybox/sysbox.git build; then
   printf "${RED}Failed to clone Sysbox repository\n"
   exit 1
