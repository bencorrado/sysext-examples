name: "Build and push versions"

concurrency:
  group: ci-release-${{ github.head_ref || github.ref }}-${{ github.repository }}
  cancel-in-progress: true

on:
  push:
    branches:
      - main
    paths:
      - '**.sh'
      - 'services/**'
      - '.github/workflows/build.yaml'
  workflow_dispatch:
    inputs:
      specific_sysext:
        description: 'Select a specific sysext to build'
        required: true
        type: choice
        options:
          - qemu
          - k3s
          - sbctl
          - tailscale
          - helm
          - k9s
          - nebula
          - pulumi_esc
          - habitat
          - incus
          - openbao
          - alloy
          - speedtest
          - miniupnpc
          - docker
          - docker-compose
          - falco
          - librespeed-cli
          - sysbox
          - nomad
          - cni-plugins
        default: docker
      build_all:
        description: 'Build all sysexts (ignores specific selection)'
        required: false
        type: boolean
        default: false
  schedule:
    - cron: "0 15 * * *"

permissions:
  contents: write
  pull-requests: write

jobs:
  detect_changes:
    runs-on: ubuntu-latest
    outputs:
      matrix: ${{ steps.set-matrix.outputs.matrix }}
    steps:
      - uses: actions/checkout@v4
        with:
          fetch-depth: 2

      - name: Get changed files
        id: changed-files
        uses: tj-actions/changed-files@v46
        with:
          files: |
            **.sh
            services/**

      - name: Set matrix
        id: set-matrix
        run: |
<<<<<<< HEAD
          ALL_SYSEXTS=("qemu" "k3s" "sbctl" "tailscale" "helm" "k9s" "nebula" "pulumi_esc" "habitat" "incus" "openbao" "alloy" "speedtest" "miniupnpc" "docker" "docker-compose" "falco" "librespeed-cli" "sysbox" "nomad" "cni-plugins")

          # If workflow_dispatch with build_all option
          if [[ "${{ github.event_name }}" == "workflow_dispatch" && "${{ github.event.inputs.build_all }}" == "true" ]]; then
            MATRIX="{\"item\":[\"${ALL_SYSEXTS[*]}\"]}"
            MATRIX="${MATRIX// /\",\"}"
            echo "Manual trigger: building all sysexts"

          # If workflow_dispatch with specific_sysext is provided
          elif [[ "${{ github.event_name }}" == "workflow_dispatch" && -n "${{ github.event.inputs.specific_sysext }}" ]]; then
            MATRIX="{\"item\":[\"${{ github.event.inputs.specific_sysext }}\"]}"
            echo "Manual trigger: building specific sysext: ${{ github.event.inputs.specific_sysext }}"

=======
          ALL_SYSEXTS=("k3s" "k0s" "sbctl" "tailscale" "helm" "k9s" "nebula" "pulumi_esc" "habitat" "incus" "openbao" "alloy" "speedtest" "miniupnpc" "docker" "docker-compose" "falco" "librespeed-cli" "sysbox" "nomad")

          # If workflow_dispatch with specific_sysext is provided
          if [[ "${{ github.event_name }}" == "workflow_dispatch" && -n "${{ github.event.inputs.specific_sysext }}" && "${{ github.event.inputs.specific_sysext }}" != "all" ]]; then
            MATRIX="{\"item\":[\"${{ github.event.inputs.specific_sysext }}\"]}"
            echo "Building specific sysext: ${{ github.event.inputs.specific_sysext }}"
          
          # If workflow dispatch with value set to all, build all
          elif [[ "${{ github.event_name }}" == "workflow_dispatch" && "${{ github.event.inputs.specific_sysext }}" == "all" ]]; then 
            MATRIX="{\"item\":[\"${ALL_SYSEXTS[*]}\"]}"
            MATRIX="${MATRIX// /\",\"}"
            echo "Building all sysexts"
>>>>>>> 2a1c13bf
          # If scheduled run, build all
          elif [[ "${{ github.event_name }}" == "schedule" ]]; then
            MATRIX="{\"item\":[\"${ALL_SYSEXTS[*]}\"]}"
            MATRIX="${MATRIX// /\",\"}"
            echo "Scheduled run, building all sysexts"

          # If push event, detect changed files
          else
            CHANGED_SYSEXTS=()

            # Check shared.sh changes (affects all)
            if echo "${{ steps.changed-files.outputs.all_changed_files }}" | grep -q "shared.sh"; then
              echo "shared.sh changed, rebuilding all sysexts"
              MATRIX="{\"item\":[\"${ALL_SYSEXTS[*]}\"]}"
              MATRIX="${MATRIX// /\",\"}"
            else
              # Check specific sysext changes
              for SYSEXT in "${ALL_SYSEXTS[@]}"; do
                SYSEXT_FILE="${SYSEXT}.sh"
                SYSEXT_DIR="${SYSEXT}-*"

                # Replace underscore with hyphen for directory check
                SYSEXT_DIR_FIXED="${SYSEXT_DIR//_/-}"

                # Check if the sysext script changed
                if echo "${{ steps.changed-files.outputs.all_changed_files }}" | grep -q "$SYSEXT_FILE"; then
                  CHANGED_SYSEXTS+=("$SYSEXT")
                  echo "$SYSEXT script changed"
                  continue
                fi

                # Check if any associated service files changed
                SERVICE_PATTERNS=""

                # Try to read service mappings from the script
                if [[ -f "$SYSEXT_FILE" ]]; then
                  # Extract service mappings by running the script with a special flag
                  TEMP_MAPPINGS=$(bash -c "source ./shared.sh && source ./$SYSEXT_FILE --get-service-mappings 2>/dev/null || echo \"\"")

                  # If we got mappings, use them
                  if [[ -n "$TEMP_MAPPINGS" ]]; then
                    for SERVICE_NAME in $TEMP_MAPPINGS; do
                      SERVICE_PATTERNS+=" -e \"services/${SERVICE_NAME}\" -e \"services/${SERVICE_NAME}.\""
                    done
                    echo "Using service mappings from $SYSEXT_FILE: $TEMP_MAPPINGS"
                  else
                    # Default pattern using sysext name
                    SERVICE_PATTERNS+=" -e \"services/${SYSEXT}\" -e \"services/${SYSEXT}.\""
                  fi
                else
                  # Default pattern using sysext name
                  SERVICE_PATTERNS+=" -e \"services/${SYSEXT}\" -e \"services/${SYSEXT}.\""
                fi

                if [[ -n "$SERVICE_PATTERNS" ]] && echo "${{ steps.changed-files.outputs.all_changed_files }}" | eval "grep -q $SERVICE_PATTERNS"; then
                  CHANGED_SYSEXTS+=("$SYSEXT")
                  echo "$SYSEXT service files changed"
                fi
              done

              # If no specific sysexts changed, build none (empty matrix)
              if [ ${#CHANGED_SYSEXTS[@]} -eq 0 ]; then
                echo "No sysext changes detected"
                MATRIX="{\"item\":[]}"
              else
                MATRIX="{\"item\":[\"${CHANGED_SYSEXTS[*]}\"]}"
                MATRIX="${MATRIX// /\",\"}"
                echo "Building changed sysexts: ${CHANGED_SYSEXTS[*]}"
              fi
            fi
          fi

          echo "matrix=$MATRIX" >> $GITHUB_OUTPUT
          echo "Matrix: $MATRIX"

  build_sysexts:
    needs: detect_changes
    if: ${{ needs.detect_changes.outputs.matrix != '{"item":[]}' }}
    runs-on: ubuntu-latest
    continue-on-error: true
    strategy:
      matrix: ${{ fromJson(needs.detect_changes.outputs.matrix) }}
    steps:
      - name: Login to Quay.io
        uses: docker/login-action@v3
        with:
          registry:  ${{ secrets.OCI_REGISTRY || 'quay.io' }}
          username: ${{ secrets.QUAY_USERNAME }}
          password: ${{ secrets.QUAY_ROBOT_TOKEN }}
      - uses: actions/checkout@v4
      - name: Set up Go for Sysbox
        if: matrix.item == 'sysbox'
        uses: actions/setup-go@v5
        with:
<<<<<<< HEAD
          go-version: '1.22.6'
      - name: Set up Go for Nebula
        if: matrix.item == 'nebula'
        uses: actions/setup-go@v4
        with:
          go-version: '1.25.4'
      - name: Install build dependencies for Sysbox
=======
          go-version: '1.24.5'
      - name: Install build dependencies
>>>>>>> 2a1c13bf
        if: matrix.item == 'sysbox'
        run: |
          sudo apt-get update
          sudo apt-get install -y build-essential protobuf-compiler pkg-config libseccomp-dev
      - name: Install build dependencies for Nebula
        if: matrix.item == 'nebula'
        run: |
          sudo apt-get update
          sudo apt-get install -y build-essential git make gcc
      - name: Run updater script for ${{ matrix.item }}
        env:
          REPOSITORY: ${{ format('{0}/{1}', secrets.OCI_REGISTRY || 'quay.io', secrets.OCI_REGISTRY_NAME || 'itxaka') }}
          PUSH: true
          KEEP_FILES: false
        run: |
          echo "Building ${{ matrix.item }}"
          ./${{ matrix.item }}.sh<|MERGE_RESOLUTION|>--- conflicted
+++ resolved
@@ -21,6 +21,7 @@
         options:
           - qemu
           - k3s
+          - k0s
           - sbctl
           - tailscale
           - helm
@@ -74,8 +75,7 @@
       - name: Set matrix
         id: set-matrix
         run: |
-<<<<<<< HEAD
-          ALL_SYSEXTS=("qemu" "k3s" "sbctl" "tailscale" "helm" "k9s" "nebula" "pulumi_esc" "habitat" "incus" "openbao" "alloy" "speedtest" "miniupnpc" "docker" "docker-compose" "falco" "librespeed-cli" "sysbox" "nomad" "cni-plugins")
+          ALL_SYSEXTS=("qemu" "k3s" "k0s" "sbctl" "tailscale" "helm" "k9s" "nebula" "pulumi_esc" "habitat" "incus" "openbao" "alloy" "speedtest" "miniupnpc" "docker" "docker-compose" "falco" "librespeed-cli" "sysbox" "nomad" "cni-plugins")
 
           # If workflow_dispatch with build_all option
           if [[ "${{ github.event_name }}" == "workflow_dispatch" && "${{ github.event.inputs.build_all }}" == "true" ]]; then
@@ -88,20 +88,6 @@
             MATRIX="{\"item\":[\"${{ github.event.inputs.specific_sysext }}\"]}"
             echo "Manual trigger: building specific sysext: ${{ github.event.inputs.specific_sysext }}"
 
-=======
-          ALL_SYSEXTS=("k3s" "k0s" "sbctl" "tailscale" "helm" "k9s" "nebula" "pulumi_esc" "habitat" "incus" "openbao" "alloy" "speedtest" "miniupnpc" "docker" "docker-compose" "falco" "librespeed-cli" "sysbox" "nomad")
-
-          # If workflow_dispatch with specific_sysext is provided
-          if [[ "${{ github.event_name }}" == "workflow_dispatch" && -n "${{ github.event.inputs.specific_sysext }}" && "${{ github.event.inputs.specific_sysext }}" != "all" ]]; then
-            MATRIX="{\"item\":[\"${{ github.event.inputs.specific_sysext }}\"]}"
-            echo "Building specific sysext: ${{ github.event.inputs.specific_sysext }}"
-          
-          # If workflow dispatch with value set to all, build all
-          elif [[ "${{ github.event_name }}" == "workflow_dispatch" && "${{ github.event.inputs.specific_sysext }}" == "all" ]]; then 
-            MATRIX="{\"item\":[\"${ALL_SYSEXTS[*]}\"]}"
-            MATRIX="${MATRIX// /\",\"}"
-            echo "Building all sysexts"
->>>>>>> 2a1c13bf
           # If scheduled run, build all
           elif [[ "${{ github.event_name }}" == "schedule" ]]; then
             MATRIX="{\"item\":[\"${ALL_SYSEXTS[*]}\"]}"
@@ -196,18 +182,13 @@
         if: matrix.item == 'sysbox'
         uses: actions/setup-go@v5
         with:
-<<<<<<< HEAD
-          go-version: '1.22.6'
+          go-version: '1.24.5'
       - name: Set up Go for Nebula
         if: matrix.item == 'nebula'
         uses: actions/setup-go@v4
         with:
           go-version: '1.25.4'
       - name: Install build dependencies for Sysbox
-=======
-          go-version: '1.24.5'
-      - name: Install build dependencies
->>>>>>> 2a1c13bf
         if: matrix.item == 'sysbox'
         run: |
           sudo apt-get update
